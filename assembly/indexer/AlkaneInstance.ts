import { wasmi } from "./wasmi";
import { AlkaneContext } from "./AlkaneContext";
import { AlkaneContextIncomingRune } from "./AlkaneContextIncomingRune";
import { ALKANES_INDEX } from "./tables";
import { IncomingRune } from "protorune/assembly/indexer/protomessage/IncomingRune";
import { ProtoruneRuneId } from "protorune/assembly/indexer/ProtoruneRuneId";
import { AlkaneMessageContext } from "./AlkaneMessageContext";
import { u128 } from "as-bignum/assembly";
import { primitiveToBuffer } from "metashrew-as/assembly/utils/utils";
import { AlkaneGlobalState } from "./AlkaneGlobalState";
<<<<<<< HEAD
import { AlkaneId } from "../AlkaneId";
import { Cellpack } from "../Cellpack";
import { AlkaneTransferParcel } from "../AlkaneTransferParcel";
import { StorageMap } from "../StorageMap";
=======
import { Box } from "metashrew-as/assembly/utils/box";
import { AlkaneId } from "../AlkaneId";
>>>>>>> 469d4a3b

export function readArrayBuffer(caller: wasmi.Caller, ptr: i32): ArrayBuffer {
  return readArrayBufferAtOffset(caller.memory(), ptr);
}

export function readArrayBufferAtOffset(mem: usize, ptr: i32): ArrayBuffer {
  if (ptr < 4) return new ArrayBuffer(0);
  const start = load<u32>(mem + <usize>ptr - 4);
  const buffer = new ArrayBuffer(<i32>start);
  memory.copy(
    changetype<usize>(buffer),
    mem + <usize>ptr,
    <usize>buffer.byteLength,
  );
  return buffer;
}

export function writeMemory(
  caller: wasmi.Caller,
  ptr: i32,
  v: ArrayBuffer,
): void {
  memory.copy(
    changetype<usize>(caller.memory() + <usize>ptr),
    changetype<usize>(v),
    <usize>v.byteLength,
  );
}

export function deref(caller: wasmi.Caller, ptr: i32, i: usize): i32 {
  return load<i32>(caller.memory() + <usize>ptr + <usize>sizeof<i32>() * i);
}

<<<<<<< HEAD
export function pipeStorage(result: ArrayBuffer, target: AlkaneId, state: AlkaneGlobalState): ArrayBuffer {
=======
export function pipeStorage(
  result: ArrayBuffer,
  state: AlkaneGlobalState,
): ArrayBuffer {
>>>>>>> 469d4a3b
  const box = Box.from(result);
  state.take(target, StorageMap.consume(box));
  return box.toArrayBuffer();
}

export function makeLinker(engine: wasmi.Engine): wasmi.Linker {
  return engine
    .linker()
    .define("env", "__request_context", (_caller: usize, ptr: i32): i32 => {
      const caller = wasmi.Caller.wrap(_caller);
      const context = changetype<AlkaneContext>(caller.context());
      return context.serialize().byteLength;
    })
    .define("env", "__load_context", (_caller: usize, ptr: i32): i32 => {
      const caller = wasmi.Caller.wrap(_caller);
      const context = changetype<AlkaneContext>(caller.context());
      const mem: usize = caller.memory();
      const serialized = context.serialize();
      const start = mem + <usize>load<i32>(load<usize>(mem + <usize>ptr));
      if (start < mem + 4) return <i32>start - <i32>mem;
      memory.copy(start, changetype<usize>(serialized), serialized.byteLength);
      return <i32>start - <i32>mem;
    })
    .define("env", "__request_storage", (_caller: usize, ptr: i32): i32 => {
      const caller = wasmi.Caller.wrap(_caller);
<<<<<<< HEAD
      return context.state.lookup(AlkaneId.fromOther(context.self), readArrayBuffer(caller, deref(caller, ptr, 0))).byteLength;
=======
      const context = changetype<AlkaneContext>(caller.context());
      return context.state.lookup(
        AlkaneId.fromProtoruneId(context.self),
        AlkaneId.parse(readArrayBuffer(caller, deref(caller, ptr, 0))),
      ).byteLength;
>>>>>>> 469d4a3b
    })
    .define("env", "__load_storage", (_caller: usize, ptr: i32): i32 => {
      const caller = wasmi.Caller.wrap(_caller);
      const context = changetype<AlkaneContext>(caller.context());
<<<<<<< HEAD
      writeMemory(caller, deref(caller, ptr, 1), context.state.lookup(AlkaneId.fromOther(context.self), readArrayBuffer(caller, deref(caller, ptr, 0))));
=======
      writeMemory(
        caller,
        deref(caller, ptr, 1),
        context.state.lookup(
          AlkaneId.fromProtoruneId(context.self),
          AlkaneId.parse(readArrayBuffer(caller, deref(caller, ptr, 0))),
        ),
      );
>>>>>>> 469d4a3b
      return 0;
    })
    .define("env", "__balance", (_caller: usize, ptr: i32): i32 => {
      const caller = wasmi.Caller.wrap(_caller);
      const context = changetype<AlkaneContext>(caller.context());
      const who = AlkaneId.parse(
        readArrayBuffer(caller, deref(caller, ptr, 0)),
      );
      const what = AlkaneId.parse(
        readArrayBuffer(caller, deref(caller, ptr, 1)),
      );
      writeMemory(
        caller,
        deref(caller, ptr, 2),
        toArrayBuffer(context.state.balance(who, what)),
      );
      return 0;
    })
    .define("env", "__request_transaction", (_caller: usize, ptr: i32): i32 => {
      return <i32>(
        changetype<AlkaneContext>(wasmi.Caller.wrap(_caller).context())
          .messageContext.transaction.bytes.len
      );
    })
    .define("env", "__load_transaction", (_caller: usize, ptr: i32): i32 => {
      const caller = wasmi.Caller.wrap(_caller);
      writeMemory(
        caller,
        deref(caller, ptr, 0),
        changetype<AlkaneContext>(
          caller.context(),
        ).messageContext.transaction.bytes.toArrayBuffer(),
      );
      return 0;
    })
    .define("env", "__request_block", (_caller: usize, ptr: i32): i32 => {
      return <i32>(
        changetype<AlkaneContext>(wasmi.Caller.wrap(_caller).context())
          .messageContext.block.bytes.len
      );
    })
    .define("env", "__load_block", (_caller: usize, ptr: i32): i32 => {
      const caller = wasmi.Caller.wrap(_caller);
      writeMemory(
        caller,
        deref(caller, ptr, 0),
        changetype<AlkaneContext>(
          wasmi.Caller.wrap(_caller).context(),
        ).messageContext.block.bytes.toArrayBuffer(),
      );
      return 0;
    })
    .define("env", "__sequence", (_caller: usize, ptr: i32): i32 => {
      const caller = wasmi.Caller.wrap(_caller);
      writeMemory(
        caller,
        deref(caller, ptr, 0),
        changetype<Uint8Array>(
          changetype<AlkaneContext>(caller.context())
            .messageContext.sequence()
            .toBytes(),
        ).buffer,
      );
      return 0;
    })
    .define("env", "__fuel", (_caller: usize, ptr: i32): i32 => {
      const caller = wasmi.Caller.wrap(_caller);
      writeMemory(
        caller,
        deref(caller, ptr, 0),
        primitiveToBuffer<u64>(
          changetype<AlkaneContext>(caller.context()).instance.store.fuel(),
        ),
      );
      return 0;
    })
    .define("env", "__call", (_caller: usize, ptr: i32): i32 => {
      const caller = wasmi.Caller.wrap(_caller);
      const context = changetype<AlkaneContext>(caller.context());
      const state = context.state;
      const cellpack = Cellpack.fromArrayBuffer(
        readArrayBuffer(caller, deref(caller, ptr, 0)),
      );
      const incomingRunes = AlkaneTransferParcel.parse(
        readArrayBuffer(caller, deref(caller, ptr, 1)),
      );
      state.checkpoint();
<<<<<<< HEAD
      const storageMap = StorageMap.parse(readArrayBuffer(caller, deref(caller, ptr, 2)));
      state.take(AlkaneId.fromOther(context.self), storageMap);
      state.transfer(AlkaneId.fromOther(context.self), cellpack.target, incomingRunes);
      const instance = new AlkaneInstance(context.messageContext, cellpack.target, AlkaneId.fromOther(context.self), AlkaneContextIncomingRune.fromParcel(incomingRunes), cellpack.inputs, state);
=======
      const storageMap = StorageMap.parse(
        readArrayBuffer(caller, deref(caller, ptr, 2)),
      );
      state.take(context.self, storageMap);
      state.transfer(context.self, cellpack.target, incomingRunes);
      const instance = new AlkaneInstance(
        context.messageContext,
        cellpack.target,
        context.self,
        incomingRunes,
        cellpack.inputs,
        state,
      );
>>>>>>> 469d4a3b
      const result = instance.call("__execute", new Array<i32>(0));
      if (result.success) {
        context.returndata = pipeStorage(
          readArrayBufferAtOffset(
            instance.instance.memory(instance.store),
            result.value,
          ),
          cellpack.target,
          state,
        );
        state.commit();
      } else {
        context.returndata = new ArrayBuffer(0);
        state.rollback();
      }
      return context.returndata.byteLength;
    })
    .define("env", "__delegatecall", (_caller: usize, ptr: i32): i32 => {
      const caller = wasmi.Caller.wrap(_caller);
      const context = changetype<AlkaneContext>(caller.context());
      const state = context.state;
      const cellpack = Cellpack.fromArrayBuffer(
        readArrayBuffer(caller, deref(caller, ptr, 0)),
      );
      const incomingRunes = AlkaneTransferParcel.parse(
        readArrayBuffer(caller, deref(caller, ptr, 1)),
      );
      state.checkpoint();
<<<<<<< HEAD
      const storageMap = StorageMap.parse(readArrayBuffer(caller, deref(caller, ptr, 2)));
      state.take(AlkaneId.fromOther(context.self), storageMap);
      const instance = new AlkaneInstance(context.messageContext, AlkaneId.fromOther(context.self), context.caller, AlkaneContextIncomingRune.fromParcel(incomingRunes), cellpack.inputs, state);
      instance.module = instance.engine.module(ALKANES_INDEX.select(cellpack.target.toBytes()).get());
=======
      const storageMap = StorageMap.parse(
        readArrayBuffer(caller, deref(caller, ptr, 2)),
      );
      state.take(context.self, storageMap);
      const instance = new AlkaneInstance(
        context.messageContext,
        context.self,
        context.caller,
        incomingRunes,
        cellpack.inputs,
        state,
      );
      instance.module = instance.engine.module(
        ALKANE_INDEX.select(cellpack.target.toBytes()).get(),
      );
>>>>>>> 469d4a3b
      const result = instance.call("__execute", new Array<i32>(0));
      if (result.success) {
        context.returndata = pipeStorage(
          readArrayBufferAtOffset(
            instance.instance.memory(instance.store),
            result.value,
          ),
          context.self,
          state,
        );
        state.commit();
      } else {
        context.returndata = new ArrayBuffer(0);
        state.rollback();
      }
      return context.returndata.byteLength;
    })
    .define("env", "__staticcall", (_caller: usize, ptr: i32): i32 => {
      const caller = wasmi.Caller.wrap(_caller);
      const context = changetype<AlkaneContext>(caller.context());
      const state = context.state;
      const cellpack = Cellpack.fromArrayBuffer(
        readArrayBuffer(caller, deref(caller, ptr, 0)),
      );
      const incomingRunes = AlkaneTransferParcel.parse(
        readArrayBuffer(caller, deref(caller, ptr, 1)),
      );
      state.checkpoint();
<<<<<<< HEAD
      const storageMap = StorageMap.parse(readArrayBuffer(caller, deref(caller, ptr, 2)));
      state.take(AlkaneId.fromOther(context.self), storageMap);
      state.transfer(context.self, cellpack.target, incomingRunes);
      const instance = new AlkaneInstance(context.messageContext, cellpack.target, context.self, AlkaneContextIncomingRune.fromParcel(incomingRunes), cellpack.inputs, state);
=======
      const storageMap = StorageMap.parse(
        readArrayBuffer(caller, deref(caller, ptr, 2)),
      );
      state.take(context.self, storageMap);
      state.transfer(context.self, cellpack.target, incomingRunes);
      const instance = new AlkaneInstance(
        context.messageContext,
        cellpack.target,
        context.self,
        incomingRunes,
        cellpack.inputs,
        state,
      );
>>>>>>> 469d4a3b
      const result = instance.call("__execute", new Array<i32>(0));
      if (result.success) {
        context.returndata = pipeStorage(
          readArrayBufferAtOffset(
            instance.instance.memory(instance.store),
            result.value,
          ),
          cellpack.target,
          state,
        );
        state.rollback();
      } else {
        context.returndata = new ArrayBuffer(0);
        state.rollback();
      }
      return context.returndata.byteLength;
    })
    .define("env", "__returndatacopy", (_caller: usize, ptr: i32): i32 => {
      const caller = wasmi.Caller.wrap(_caller);
      writeMemory(
        caller,
        deref(caller, ptr, 0),
        changetype<AlkaneContext>(caller.context()).returndata,
      );
      return 0;
    });
}

export class AlkaneInstance {
  static FUEL_LIMIT: u64 = 0x10000000;
  static MEMORY_LIMIT: usize = 0x10000000;
  public module: wasmi.Module;
  public instance: wasmi.Instance;
  public store: wasmi.Store;
  public engine: wasmi.Engine;
  public context: AlkaneContext;
  public linker: wasmi.Linker;
  constructor(
    messageContext: AlkaneMessageContext,
    self: ProtoruneRuneId,
    caller: ProtoruneRuneId,
    incomingRunes: Array<AlkaneContextIncomingRune>,
    inputs: Array<u128>,
    state: AlkaneGlobalState,
  ) {
    const bytecode = ALKANES_INDEX.select(self.toBytes()).get();
    const engine = wasmi.Engine.default();
    this.engine = engine;
    const context = new AlkaneContext(
      messageContext,
      changetype<AlkaneInstance>(0),
      self,
      caller,
      AlkaneInstance.FUEL_LIMIT,
      incomingRunes,
      inputs,
      state,
    );
    const store = (this.store = engine.store(
      context.pointer(),
      AlkaneInstance.MEMORY_LIMIT,
      AlkaneInstance.FUEL_LIMIT,
    ));
    this.context = context;
    const linker = (this.linker = makeLinker(engine));
    const module = (this.module = engine.module(bytecode));
    this.instance = linker.instantiate(module, store);
    this.context.instance = this;
  }
  call(name: string, args: Array<i32>): wasmi.Result<i32> {
    return this.instance.call(this.store, name, args);
  }
}<|MERGE_RESOLUTION|>--- conflicted
+++ resolved
@@ -8,15 +8,10 @@
 import { u128 } from "as-bignum/assembly";
 import { primitiveToBuffer } from "metashrew-as/assembly/utils/utils";
 import { AlkaneGlobalState } from "./AlkaneGlobalState";
-<<<<<<< HEAD
 import { AlkaneId } from "../AlkaneId";
 import { Cellpack } from "../Cellpack";
 import { AlkaneTransferParcel } from "../AlkaneTransferParcel";
 import { StorageMap } from "../StorageMap";
-=======
-import { Box } from "metashrew-as/assembly/utils/box";
-import { AlkaneId } from "../AlkaneId";
->>>>>>> 469d4a3b
 
 export function readArrayBuffer(caller: wasmi.Caller, ptr: i32): ArrayBuffer {
   return readArrayBufferAtOffset(caller.memory(), ptr);
@@ -50,14 +45,7 @@
   return load<i32>(caller.memory() + <usize>ptr + <usize>sizeof<i32>() * i);
 }
 
-<<<<<<< HEAD
 export function pipeStorage(result: ArrayBuffer, target: AlkaneId, state: AlkaneGlobalState): ArrayBuffer {
-=======
-export function pipeStorage(
-  result: ArrayBuffer,
-  state: AlkaneGlobalState,
-): ArrayBuffer {
->>>>>>> 469d4a3b
   const box = Box.from(result);
   state.take(target, StorageMap.consume(box));
   return box.toArrayBuffer();
@@ -83,31 +71,23 @@
     })
     .define("env", "__request_storage", (_caller: usize, ptr: i32): i32 => {
       const caller = wasmi.Caller.wrap(_caller);
-<<<<<<< HEAD
-      return context.state.lookup(AlkaneId.fromOther(context.self), readArrayBuffer(caller, deref(caller, ptr, 0))).byteLength;
-=======
       const context = changetype<AlkaneContext>(caller.context());
       return context.state.lookup(
-        AlkaneId.fromProtoruneId(context.self),
+        AlkaneId.fromOther(context.self),
         AlkaneId.parse(readArrayBuffer(caller, deref(caller, ptr, 0))),
       ).byteLength;
->>>>>>> 469d4a3b
     })
     .define("env", "__load_storage", (_caller: usize, ptr: i32): i32 => {
       const caller = wasmi.Caller.wrap(_caller);
       const context = changetype<AlkaneContext>(caller.context());
-<<<<<<< HEAD
-      writeMemory(caller, deref(caller, ptr, 1), context.state.lookup(AlkaneId.fromOther(context.self), readArrayBuffer(caller, deref(caller, ptr, 0))));
-=======
       writeMemory(
         caller,
         deref(caller, ptr, 1),
         context.state.lookup(
-          AlkaneId.fromProtoruneId(context.self),
+          AlkaneId.fromOther(context.self),
           AlkaneId.parse(readArrayBuffer(caller, deref(caller, ptr, 0))),
         ),
       );
->>>>>>> 469d4a3b
       return 0;
     })
     .define("env", "__balance", (_caller: usize, ptr: i32): i32 => {
@@ -195,12 +175,6 @@
         readArrayBuffer(caller, deref(caller, ptr, 1)),
       );
       state.checkpoint();
-<<<<<<< HEAD
-      const storageMap = StorageMap.parse(readArrayBuffer(caller, deref(caller, ptr, 2)));
-      state.take(AlkaneId.fromOther(context.self), storageMap);
-      state.transfer(AlkaneId.fromOther(context.self), cellpack.target, incomingRunes);
-      const instance = new AlkaneInstance(context.messageContext, cellpack.target, AlkaneId.fromOther(context.self), AlkaneContextIncomingRune.fromParcel(incomingRunes), cellpack.inputs, state);
-=======
       const storageMap = StorageMap.parse(
         readArrayBuffer(caller, deref(caller, ptr, 2)),
       );
@@ -214,7 +188,6 @@
         cellpack.inputs,
         state,
       );
->>>>>>> 469d4a3b
       const result = instance.call("__execute", new Array<i32>(0));
       if (result.success) {
         context.returndata = pipeStorage(
@@ -243,12 +216,6 @@
         readArrayBuffer(caller, deref(caller, ptr, 1)),
       );
       state.checkpoint();
-<<<<<<< HEAD
-      const storageMap = StorageMap.parse(readArrayBuffer(caller, deref(caller, ptr, 2)));
-      state.take(AlkaneId.fromOther(context.self), storageMap);
-      const instance = new AlkaneInstance(context.messageContext, AlkaneId.fromOther(context.self), context.caller, AlkaneContextIncomingRune.fromParcel(incomingRunes), cellpack.inputs, state);
-      instance.module = instance.engine.module(ALKANES_INDEX.select(cellpack.target.toBytes()).get());
-=======
       const storageMap = StorageMap.parse(
         readArrayBuffer(caller, deref(caller, ptr, 2)),
       );
@@ -262,9 +229,8 @@
         state,
       );
       instance.module = instance.engine.module(
-        ALKANE_INDEX.select(cellpack.target.toBytes()).get(),
-      );
->>>>>>> 469d4a3b
+        ALKANES_INDEX.select(cellpack.target.toBytes()).get(),
+      );
       const result = instance.call("__execute", new Array<i32>(0));
       if (result.success) {
         context.returndata = pipeStorage(
@@ -293,12 +259,6 @@
         readArrayBuffer(caller, deref(caller, ptr, 1)),
       );
       state.checkpoint();
-<<<<<<< HEAD
-      const storageMap = StorageMap.parse(readArrayBuffer(caller, deref(caller, ptr, 2)));
-      state.take(AlkaneId.fromOther(context.self), storageMap);
-      state.transfer(context.self, cellpack.target, incomingRunes);
-      const instance = new AlkaneInstance(context.messageContext, cellpack.target, context.self, AlkaneContextIncomingRune.fromParcel(incomingRunes), cellpack.inputs, state);
-=======
       const storageMap = StorageMap.parse(
         readArrayBuffer(caller, deref(caller, ptr, 2)),
       );
@@ -312,7 +272,6 @@
         cellpack.inputs,
         state,
       );
->>>>>>> 469d4a3b
       const result = instance.call("__execute", new Array<i32>(0));
       if (result.success) {
         context.returndata = pipeStorage(
