--- conflicted
+++ resolved
@@ -37,33 +37,19 @@
   "sideEffects": false,
   "dependencies": {
     "@scure/base": "~1.1.5",
-<<<<<<< HEAD
-=======
     "@scure/btc-signer": "^1.4.0",
->>>>>>> 729280bf
     "binaryen": "^118.0.0",
     "enquirer": "2.4.1",
     "metashrew-runes": "https://github.com/sandshrewmetaprotocols/metashrew-runes",
     "micro-packed": "~0.6.2",
-<<<<<<< HEAD
     "postinstall": "^0.10.3"
   },
   "devDependencies": {
     "@noble/curves": "^1.4.0",
-=======
-    "postinstall": "^0.10.3",
-    "quorumgenesisprotorune": "https://github.com/kungfuflex/quorumgenesisprotorune"
-  },
-  "devDependencies": {
->>>>>>> 729280bf
     "@paulmillr/jsbt": "0.1.0",
     "@scure/btc-signer": "^1.4.0",
     "@types/leb128": "^0.0.0",
     "@types/node": "20.12.7",
-<<<<<<< HEAD
-=======
-    "@noble/curves": "^1.4.0",
->>>>>>> 729280bf
     "assemblyscript": "0.26.7",
     "assemblyscript-prettier": "^3.0.1",
     "chai": "4",
@@ -77,12 +63,8 @@
     "mocha": "^10.3.0",
     "npm-run-all": "^4.1.5",
     "prettier": "3.3.2",
-<<<<<<< HEAD
-    "protorune": "github:kungfuflex/protorune#master",
-=======
     "protorune": "https://github.com/kungfuflex/protorune",
     "quorumgenesisprotorune": "https://github.com/kungfuflex/quorumgenesisprotorune",
->>>>>>> 729280bf
     "rlp": "^3.0.0",
     "ts-mocha": "^10.0.0",
     "ts-node": "^10.9.2",
